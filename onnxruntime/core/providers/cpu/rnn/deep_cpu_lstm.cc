--- conflicted
+++ resolved
@@ -794,12 +794,9 @@
   // explicitly check just the range for each iteration, however if it's going to run over
   // it should also run over on the last iteration, so this should be good enough to catch any
   // logic errors causing bounds violations.
-<<<<<<< HEAD
-=======
   const span_T_iter C_prev_end = batched_internal_state_prev_one_step.end();
   const span_T_iter C_prev_clipped_end = batched_internal_state_clipped_one_step.end();
 
->>>>>>> 4d26f2ce
   if (batch_parallel_) {
     int fused_hidden_rows = batch_size_ / hidden_num_threads_;
     if (batch_size_ % hidden_num_threads_ != 0)
@@ -807,11 +804,6 @@
 
     // lambda to do all processing on fused_hidden_rows rows
     auto hidden_gemm_and_activations = [&](int row) {
-<<<<<<< HEAD
-      span_T_iter C_prev_end = batched_internal_state_prev_one_step.end();
-      span_T_iter C_prev_clipped_end = batched_internal_state_clipped_one_step.end();
-=======
->>>>>>> 4d26f2ce
       span_T_const_iter previous_state_end = batched_hidden_state_one_step.cend();
 
       //handling boundaries
@@ -896,11 +888,6 @@
     ExecuteLambdaInParallel("Processing batch", hidden_gemm_and_activations, batch_size_, fused_hidden_rows, lstm_tp_, logger_);
 
   } else {
-<<<<<<< HEAD
-    span_T_iter C_prev_end = batched_internal_state_prev_one_step.end();
-    span_T_iter C_prev_clipped_end = batched_internal_state_clipped_one_step.end();
-=======
->>>>>>> 4d26f2ce
     span_T_const_iter previous_state_end = batched_hidden_state_one_step.cend();
 
     span_T_iter c_prev = batched_internal_state_prev_one_step.begin();
